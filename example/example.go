--- conflicted
+++ resolved
@@ -10,7 +10,7 @@
 )
 
 // Example 1: A single string flag called "species" with default value "gopher".
-var species = configo.String("species", "gopher", "the species we are studying", true, true)
+var species = configo.String("species", "gopher", "the species we are studying")
 
 // Example 2: Two flags sharing a variable, so we can have a shorthand.
 // The order of initialization is undefined, so make sure both use the
@@ -22,9 +22,9 @@
 		defaultGopher = "pocket"
 		usage         = "the variety of gopher"
 	)
-	configo.StringVar(&gopherType, "gopher_type", defaultGopher, usage, true, true)
+	configo.StringVar(&gopherType, "gopher_type", defaultGopher, usage)
 	// shorthand version is not valid in the config file
-	configo.StringVar(&gopherType, "g", defaultGopher, usage+" (shorthand)", true, false)
+	configo.StringVar(&gopherType, "g", defaultGopher, usage+" (shorthand)")
 }
 
 // Example 3: A user-defined flag type, a slice of durations.
@@ -70,7 +70,6 @@
 	configo.Var(&intervalFlag, "deltaT", "comma-separated list of intervals to use between events", true, true)
 }
 
-<<<<<<< HEAD
 // Example 4: some flag only options
 var aliveFlag bool
 var furryConfig bool
@@ -90,14 +89,4 @@
 	fmt.Printf("intervalFlag = %s\n", intervalFlag)
 	fmt.Printf("alive        = %v\n", aliveFlag)
 	fmt.Printf("furry        = %v\n", furryConfig)
-=======
-func main() {
-	if err := configo.Parse(); err != nil {
-		panic(err)
-	}
-
-	fmt.Printf("species      = %s\n", *species)
-	fmt.Printf("gopherType   = %s\n", gopherType)
-	fmt.Printf("intervalFlag = %s\n", intervalFlag)
->>>>>>> 660960d8
 }