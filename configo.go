// The MIT License (MIT)
//
// Copyright (c) 2013 Quincy Bowers
//
// Permission is hereby granted, free of charge, to any person obtaining a copy
// of this software and associated documentation files (the "Software"), to
// deal in the Software without restriction, including without limitation the
// rights to use, copy, modify, merge, publish, distribute, sublicense, and/or
// sell copies of the Software, and to permit persons to whom the Software is
// furnished to do so, subject to the following conditions:
//
// The above copyright notice and this permission notice shall be included in
// all copies or substantial portions of the Software.
//
// THE SOFTWARE IS PROVIDED "AS IS", WITHOUT WARRANTY OF ANY KIND, EXPRESS OR
// IMPLIED, INCLUDING BUT NOT LIMITED TO THE WARRANTIES OF MERCHANTABILITY,
// FITNESS FOR A PARTICULAR PURPOSE AND NONINFRINGEMENT. IN NO EVENT SHALL THE
// AUTHORS OR COPYRIGHT HOLDERS BE LIABLE FOR ANY CLAIM, DAMAGES OR OTHER
// LIABILITY, WHETHER IN AN ACTION OF CONTRACT, TORT OR OTHERWISE, ARISING
// FROM, OUT OF OR IN CONNECTION WITH THE SOFTWARE OR THE USE OR OTHER DEALINGS
// IN THE SOFTWARE.

/*
Package configo extends the standard flag package to include configuration file
parsing and management.

Usage:

Usage is almost identical to the flag package: declare flags, parse flags, use
flags.  Command line flags override values parsed from a configuration file.

Configuration files consist of lines of key/value pairs, delimited by '='.  The
delimiter can be changed if needed by setting configo.SetDelimiter().  Blank lines
and lines where the first non-whitespace character is '#' are ignored.
Trailing comments are not allowed, however.
*/
package configo

import (
	"errors"
	"flag"
	"fmt"
	"io"
	"io/ioutil"
	"os"
	"os/user"
	"path/filepath"
	"sort"
	"strconv"
	"strings"
	"time"
)

// ConfigoSet maintains the set of valid configuration options as well as those
// read in from a configuration file.
type ConfigoSet struct {
	Usage func()

	name          string
	parsed        bool
	actual        map[string]*Configo
	formal        map[string]*Configo
	exitOnError   flag.ErrorHandling
	errorHandling flag.ErrorHandling
	output        io.Writer
	path          string
	delimiter     string
}

// Configo is a single configuration item registered to a ConfigoSet.
type Configo struct {
	Name         string
	Usage        string
	Value        flag.Value
	DefaultValue string
	IsFlag       bool
	IsConfig     bool
}

// -- bool Value
type boolValue bool

func newBoolValue(val bool, p *bool) *boolValue {
	*p = val
	return (*boolValue)(p)
}

func (b *boolValue) Set(s string) error {
	v, err := strconv.ParseBool(s)
	*b = boolValue(v)
	return err
}

func (b *boolValue) String() string { return fmt.Sprintf("%v", *b) }

func (b *boolValue) IsBoolFlag() bool { return true }

// optional interface to indicate boolean flags that can be
// supplied without "=value" text
type boolFlag interface {
	flag.Value
	IsBoolFlag() bool
}

// -- int Value
type intValue int

func newIntValue(val int, p *int) *intValue {
	*p = val
	return (*intValue)(p)
}

func (i *intValue) Set(s string) error {
	v, err := strconv.ParseInt(s, 0, 64)
	*i = intValue(v)
	return err
}

func (i *intValue) String() string { return fmt.Sprintf("%v", *i) }

// -- int64 Value
type int64Value int64

func newInt64Value(val int64, p *int64) *int64Value {
	*p = val
	return (*int64Value)(p)
}

func (i *int64Value) Set(s string) error {
	v, err := strconv.ParseInt(s, 0, 64)
	*i = int64Value(v)
	return err
}

func (i *int64Value) String() string { return fmt.Sprintf("%v", *i) }

// -- uint Value
type uintValue uint

func newUintValue(val uint, p *uint) *uintValue {
	*p = val
	return (*uintValue)(p)
}

func (i *uintValue) Set(s string) error {
	v, err := strconv.ParseUint(s, 0, 64)
	*i = uintValue(v)
	return err
}

func (i *uintValue) String() string { return fmt.Sprintf("%v", *i) }

// -- uint64 Value
type uint64Value uint64

func newUint64Value(val uint64, p *uint64) *uint64Value {
	*p = val
	return (*uint64Value)(p)
}

func (i *uint64Value) Set(s string) error {
	v, err := strconv.ParseUint(s, 0, 64)
	*i = uint64Value(v)
	return err
}

func (i *uint64Value) String() string { return fmt.Sprintf("%v", *i) }

// -- string Value
type stringValue string

func newStringValue(val string, p *string) *stringValue {
	*p = val
	return (*stringValue)(p)
}

func (s *stringValue) Set(val string) error {
	*s = stringValue(val)
	return nil
}

func (s *stringValue) String() string { return fmt.Sprintf("%s", *s) }

// -- float64 Value
type float64Value float64

func newFloat64Value(val float64, p *float64) *float64Value {
	*p = val
	return (*float64Value)(p)
}

func (f *float64Value) Set(s string) error {
	v, err := strconv.ParseFloat(s, 64)
	*f = float64Value(v)
	return err
}

func (f *float64Value) String() string { return fmt.Sprintf("%v", *f) }

// -- time.Duration Value
type durationValue time.Duration

func newDurationValue(val time.Duration, p *time.Duration) *durationValue {
	*p = val
	return (*durationValue)(p)
}

func (d *durationValue) Set(s string) error {
	v, err := time.ParseDuration(s)
	*d = durationValue(v)
	return err
}

func (d *durationValue) String() string { return (*time.Duration)(d).String() }

// The default set of configuration options.
var baseProgName string = filepath.Base(os.Args[0])
var configuration = NewConfigoSet(baseProgName, flag.ExitOnError, DefaultConfigPath())

// NewConfigoSet returns a new, empty configuration set with the specified name
// and error handling property.
func NewConfigoSet(name string, errorHandling flag.ErrorHandling, path string) *ConfigoSet {
	c := &ConfigoSet{
		name:          name,
		errorHandling: errorHandling,
		delimiter:     "=",
		path:          path,
	}
	return c
}

// defaultConfigPath returns the default configuration file path which is
// either in the current user's home directory, if there is a current user, or
// in the current working directory.  The name of the config file will be the
// standard unix naming convention "." + {ProgramName} + "rc".
func DefaultConfigPath() string {
	usr, err := user.Current()
	if err != nil {
		return fmt.Sprintf(".%src", baseProgName)
	}
	return fmt.Sprintf("%s/.%src", usr.HomeDir, baseProgName)
}

// SetPath sets the path to the configuration file.
func SetPath(path string) {
	configuration.path = path
}

// WriteDefaultConfig writes a config file to c.path which contains all of the
// defined configuration items with their default values, including usage
// comments.
func (c *ConfigoSet) WriteDefaultConfig(path string) (err error) {
	fmt.Fprintln(c.out(), "Writing a default configuration file to", path)

	origOut := c.output
	c.output, err = os.Create(c.path)
	if err != nil {
		return
	}

	fmt.Fprintf(c.out(), "# Default config file for %s\n", c.name)
	fmt.Fprintf(c.out(), "# Written on %s\n\n", time.Now().Format(time.RFC822Z))

	c.VisitAll(func(config *Configo) {
		if config.IsConfig {
			format := "# %s\n%s%s%s\n\n"
			fmt.Fprintf(c.out(), format, config.Usage, config.Name, c.delimiter, config.DefaultValue)
		}
	})

	c.output = origOut
	return
}

// Arg returns the i'th command-line argument. Arg(0) is the first remaining
// argument after flags have been processed.
func (c *ConfigoSet) Arg(i int) string {
	return flag.Arg(i)
}

// Args returns the non-flag command-line arguments.
func (c *ConfigoSet) Args() []string {
	return flag.Args()
}

// BoolVar defines a bool config item with specified name, default value, and
// usage string.  The argument p points to a bool variable in which to store
// the value of the flag.
func (c *ConfigoSet) BoolVar(p *bool, name string, value bool, usage string, isFlag, isConfig bool) {
	c.Var(newBoolValue(value, p), name, usage, isFlag, isConfig)
	flag.BoolVar(p, name, value, usage)
}

// BoolVar defines a bool config item with specified name, default value, and
// usage string.  The argument p points to a bool variable in which to store
// the value of the flag.
func BoolVar(p *bool, name string, value bool, usage string, isFlag, isConfig bool) {
	configuration.Var(newBoolValue(value, p), name, usage, isFlag, isConfig)
	flag.BoolVar(p, name, value, usage)
}

// Bool defines a bool configuration option with specified name, default value,
// and usage string.  The isFlag and isConfig parameters control whether the
// option is valid on the command line and in the configuration file respectively.
func (c *ConfigoSet) Bool(name string, value bool, usage string, isFlag, isConfig bool) *bool {
	p := new(bool)
	c.BoolVar(p, name, value, usage, isFlag, isConfig)
	return p
}

// Bool defines a bool config item with specified name, default value, and
// usage string.  The return value is the address of a bool variable that
// stores the value of the config item.
func Bool(name string, value bool, usage string, isFlag, isConfig bool) *bool {
	return configuration.Bool(name, value, usage, isFlag, isConfig)
}

// IntVar defines an int flag with specified name, default value, and usage string.
// The argument p points to an int variable in which to store the value of the flag.
func (c *ConfigoSet) IntVar(p *int, name string, value int, usage string, isFlag, isConfig bool) {
	c.Var(newIntValue(value, p), name, usage, isFlag, isConfig)
	flag.IntVar(p, name, value, usage)
}

// IntVar defines an int flag with specified name, default value, and usage string.
// The argument p points to an int variable in which to store the value of the flag.
func IntVar(p *int, name string, value int, usage string, isFlag, isConfig bool) {
	configuration.Var(newIntValue(value, p), name, usage, isFlag, isConfig)
	flag.IntVar(p, name, value, usage)
}

// Int defines an int flag with specified name, default value, and usage string.
// The return value is the address of an int variable that stores the value of the flag.
func (c *ConfigoSet) Int(name string, value int, usage string, isFlag, isConfig bool) *int {
	p := new(int)
	c.IntVar(p, name, value, usage, isFlag, isConfig)
	return p
}

// Int defines an int flag with specified name, default value, and usage string.
// The return value is the address of an int variable that stores the value of the flag.
func Int(name string, value int, usage string, isFlag, isConfig bool) *int {
	return configuration.Int(name, value, usage, isFlag, isConfig)
}

// Int64Var defines an int64 flag with specified name, default value, and usage string.
// The argument p points to an int64 variable in which to store the value of the flag.
func (c *ConfigoSet) Int64Var(p *int64, name string, value int64, usage string, isFlag, isConfig bool) {
	c.Var(newInt64Value(value, p), name, usage, isFlag, isConfig)
	flag.Int64Var(p, name, value, usage)
}

// Int64Var defines an int64 flag with specified name, default value, and usage string.
// The argument p points to an int64 variable in which to store the value of the flag.
func Int64Var(p *int64, name string, value int64, usage string, isFlag, isConfig bool) {
	configuration.Var(newInt64Value(value, p), name, usage, isFlag, isConfig)
	flag.Int64Var(p, name, value, usage)
}

// Int64 defines an int64 flag with specified name, default value, and usage string.
// The return value is the address of an int64 variable that stores the value of the flag.
func (c *ConfigoSet) Int64(name string, value int64, usage string, isFlag, isConfig bool) *int64 {
	p := new(int64)
	c.Int64Var(p, name, value, usage, isFlag, isConfig)
	return p
}

// Int64 defines an int64 flag with specified name, default value, and usage string.
// The return value is the address of an int64 variable that stores the value of the flag.
func Int64(name string, value int64, usage string, isFlag, isConfig bool) *int64 {
	return configuration.Int64(name, value, usage, isFlag, isConfig)
}

// UintVar defines a uint flag with specified name, default value, and usage string.
// The argument p points to a uint variable in which to store the value of the flag.
func (c *ConfigoSet) UintVar(p *uint, name string, value uint, usage string, isFlag, isConfig bool) {
	c.Var(newUintValue(value, p), name, usage, isFlag, isConfig)
	flag.UintVar(p, name, value, usage)
}

// UintVar defines a uint flag with specified name, default value, and usage string.
// The argument p points to a uint  variable in which to store the value of the flag.
func UintVar(p *uint, name string, value uint, usage string, isFlag, isConfig bool) {
	configuration.Var(newUintValue(value, p), name, usage, isFlag, isConfig)
	flag.UintVar(p, name, value, usage)
}

// Uint defines a uint flag with specified name, default value, and usage string.
// The return value is the address of a uint  variable that stores the value of the flag.
func (c *ConfigoSet) Uint(name string, value uint, usage string, isFlag, isConfig bool) *uint {
	p := new(uint)
	c.UintVar(p, name, value, usage, isFlag, isConfig)
	return p
}

// Uint defines a uint flag with specified name, default value, and usage string.
// The return value is the address of a uint  variable that stores the value of the flag.
func Uint(name string, value uint, usage string, isFlag, isConfig bool) *uint {
	return configuration.Uint(name, value, usage, isFlag, isConfig)
}

// Uint64Var defines a uint64 flag with specified name, default value, and usage string.
// The argument p points to a uint64 variable in which to store the value of the flag.
func (c *ConfigoSet) Uint64Var(p *uint64, name string, value uint64, usage string, isFlag, isConfig bool) {
	c.Var(newUint64Value(value, p), name, usage, isFlag, isConfig)
	flag.Uint64Var(p, name, value, usage)
}

// Uint64Var defines a uint64 flag with specified name, default value, and usage string.
// The argument p points to a uint64 variable in which to store the value of the flag.
func Uint64Var(p *uint64, name string, value uint64, usage string, isFlag, isConfig bool) {
	configuration.Var(newUint64Value(value, p), name, usage, isFlag, isConfig)
	flag.Uint64Var(p, name, value, usage)
}

// Uint64 defines a uint64 flag with specified name, default value, and usage string.
// The return value is the address of a uint64 variable that stores the value of the flag.
func (c *ConfigoSet) Uint64(name string, value uint64, usage string, isFlag, isConfig bool) *uint64 {
	p := new(uint64)
	c.Uint64Var(p, name, value, usage, isFlag, isConfig)
	return p
}

// Uint64 defines a uint64 flag with specified name, default value, and usage string.
// The return value is the address of a uint64 variable that stores the value of the flag.
func Uint64(name string, value uint64, usage string, isFlag, isConfig bool) *uint64 {
	return configuration.Uint64(name, value, usage, isFlag, isConfig)
}

// StringVar defines a string flag with specified name, default value, and usage string.
// The argument p points to a string variable in which to store the value of the flag.
func (c *ConfigoSet) StringVar(p *string, name string, value string, usage string, isFlag, isConfig bool) {
	c.Var(newStringValue(value, p), name, usage, isFlag, isConfig)
	flag.StringVar(p, name, value, usage)
}

// StringVar defines a string flag with specified name, default value, and usage string.
// The argument p points to a string variable in which to store the value of the flag.
func StringVar(p *string, name string, value string, usage string, isFlag, isConfig bool) {
	configuration.Var(newStringValue(value, p), name, usage, isFlag, isConfig)
	flag.StringVar(p, name, value, usage)
}

// String defines a string flag with specified name, default value, and usage string.
// The return value is the address of a string variable that stores the value of the flag.
func (c *ConfigoSet) String(name string, value string, usage string, isFlag, isConfig bool) *string {
	p := new(string)
	c.StringVar(p, name, value, usage, isFlag, isConfig)
	return p
}

// String defines a string flag with specified name, default value, and usage string.
// The return value is the address of a string variable that stores the value of the flag.
func String(name string, value string, usage string, isFlag, isConfig bool) *string {
	return configuration.String(name, value, usage, isFlag, isConfig)
}

// Float64Var defines a float64 flag with specified name, default value, and usage string.
// The argument p points to a float64 variable in which to store the value of the flag.
func (c *ConfigoSet) Float64Var(p *float64, name string, value float64, usage string, isFlag, isConfig bool) {
	c.Var(newFloat64Value(value, p), name, usage, isFlag, isConfig)
	flag.Float64Var(p, name, value, usage)
}

// Float64Var defines a float64 flag with specified name, default value, and usage string.
// The argument p points to a float64 variable in which to store the value of the flag.
func Float64Var(p *float64, name string, value float64, usage string, isFlag, isConfig bool) {
	configuration.Var(newFloat64Value(value, p), name, usage, isFlag, isConfig)
	flag.Float64Var(p, name, value, usage)
}

// Float64 defines a float64 flag with specified name, default value, and usage string.
// The return value is the address of a float64 variable that stores the value of the flag.
func (c *ConfigoSet) Float64(name string, value float64, usage string, isFlag, isConfig bool) *float64 {
	p := new(float64)
	c.Float64Var(p, name, value, usage, isFlag, isConfig)
	return p
}

// Float64 defines a float64 flag with specified name, default value, and usage string.
// The return value is the address of a float64 variable that stores the value of the flag.
func Float64(name string, value float64, usage string, isFlag, isConfig bool) *float64 {
	return configuration.Float64(name, value, usage, isFlag, isConfig)
}

// DurationVar defines a time.Duration flag with specified name, default value, and usage string.
// The argument p points to a time.Duration variable in which to store the value of the flag.
func (c *ConfigoSet) DurationVar(p *time.Duration, name string, value time.Duration, usage string, isFlag, isConfig bool) {
	c.Var(newDurationValue(value, p), name, usage, isFlag, isConfig)
	flag.DurationVar(p, name, value, usage)
}

// DurationVar defines a time.Duration flag with specified name, default value, and usage string.
// The argument p points to a time.Duration variable in which to store the value of the flag.
func DurationVar(p *time.Duration, name string, value time.Duration, usage string, isFlag, isConfig bool) {
	configuration.Var(newDurationValue(value, p), name, usage, isFlag, isConfig)
	flag.DurationVar(p, name, value, usage)
}

// Duration defines a time.Duration flag with specified name, default value, and usage string.
// The return value is the address of a time.Duration variable that stores the value of the flag.
func (c *ConfigoSet) Duration(name string, value time.Duration, usage string, isFlag, isConfig bool) *time.Duration {
	p := new(time.Duration)
	c.DurationVar(p, name, value, usage, isFlag, isConfig)
	return p
}

// Duration defines a time.Duration flag with specified name, default value, and usage string.
// The return value is the address of a time.Duration variable that stores the value of the flag.
func Duration(name string, value time.Duration, usage string, isFlag, isConfig bool) *time.Duration {
	return configuration.Duration(name, value, usage, isFlag, isConfig)
}

// Var defines a flag with the specified name and usage string. The type and
// value of the flag are represented by the first argument, of type Value, which
// typically holds a user-defined implementation of Value. For instance, the
// caller could create a flag that turns a comma-separated string into a slice
// of strings by giving the slice the methods of Value; in particular, Set would
// decompose the comma-separated string into the slice.
func (c *ConfigoSet) Var(value flag.Value, name string, usage string, isFlag, isConfig bool) {
	// Remember the default value as a string; it won't change.
	config := &Configo{name, usage, value, value.String(), isFlag, isConfig}
	_, alreadythere := c.formal[name]
	if alreadythere {
		msg := fmt.Sprintf("%s flag redefined: %s", c.name, name)
		fmt.Fprintln(c.out(), msg)
		panic(msg) // Happens only if flags are declared with identical names
	}
	if c.formal == nil {
		c.formal = make(map[string]*Configo)
	}
	c.formal[name] = config
}

// Var defines a flag with the specified name and usage string. The type and
// value of the flag are represented by the first argument, of type Value,
// which typically holds a user-defined implementation of Value. For instance,
// the caller could create a flag that turns a comma-separated string into a
// slice of strings by giving the slice the methods of Value; in particular,
// Set would decompose the comma-separated string into the slice.
func Var(value flag.Value, name string, usage string, isFlag, isConfig bool) {
	configuration.Var(value, name, usage, isFlag, isConfig)
	flag.Var(value, name, usage)
}

// NArg is the number of arguments remaining after flags have been processed.
func (c *ConfigoSet) NArg() int {
	return flag.NArg()
}

// NFlag returns the number of command-line flags that have been set.
func (c *ConfigoSet) NFlag() int {
	return flag.NFlag()
}

// Parse parses the command-line flags from os.Args[1:] and sets the values in
// this ConfigoSet.  Then the configuration file is parsed and any item that
// was not already set by the command line is set.  Must be called after all
// configuration options are defined and before conifguration options are
// accessed by the program.
func (c *ConfigoSet) Parse() (err error) {
<<<<<<< HEAD
	// Create the config file if it does not exist.
	if _, err = os.Stat(c.path); err != nil {
		if !os.IsNotExist(err) {
			return
		}

		c.parsed = true
		err = c.WriteDefaultConfig(c.path)
		if err != nil {
			return
		}
	}

	if !c.parsed {
		var content []byte
		content, err = ioutil.ReadFile(c.path)
		if err != nil {
			return
		}

		for i, line := range strings.Split(string(content), "\n") {
			line = strings.TrimSpace(line)

			if len(line) > 0 && !strings.HasPrefix(line, "#") {
				var name, value string
				fields := strings.SplitN(line, c.delimiter, 2)
				if len(fields) != 2 {
					errors.New(fmt.Sprintf("Invalid key%svalue pair in conifiguration file %s on line %d.\n", c.delimiter, c.path, i))
				}
				name = strings.TrimSpace(fields[0])
				value = strings.TrimSpace(fields[1])

				config := c.Lookup(name)
				if config == nil {
					panic(errors.New("unknown configuration item"))
				}

				c.Set(name, value)
			}
		}

		c.parsed = true
	}

	flag.Parse()
	flag.Visit(func(f *flag.Flag) {
		c.Set(f.Name, f.Value.String())
	})

	return
=======
    // Start by parsing the command line with the flag package and then set the
    // parsed values into the ConfigoSet.
    flag.Parse()
    flag.Visit(func(f *flag.Flag) {
        c.Set(f.Name, f.Value.String())
    })

    // Now parse the configuration file, but first create the config file if it
    // does not exist.  If that's the case we're all done and we can return.
    if _, err = os.Stat(c.path); err != nil {
        if !os.IsNotExist(err) {
            return
        }

        c.parsed = true
        err = c.WriteDefaultConfig(c.path)
        return
    }

    // Parse the config file, but only set the options that didn't appear on
    // the command line.
    if !c.parsed {
        var content []byte
        content, err = ioutil.ReadFile(c.path)
        if err != nil {
            return
        }

        for i, line := range strings.Split(string(content), "\n") {
            line = strings.TrimSpace(line)

            if len(line) > 0 && !strings.HasPrefix(line, "#") {
                var name, value string
                fields := strings.SplitN(line, c.delimiter, 2)
                if len(fields) != 2 {
                    errors.New(fmt.Sprintf("Invalid key%svalue pair in conifiguration file %s on line %d.\n", c.delimiter, c.path, i))
                }
                name  = strings.TrimSpace(fields[0])
                value = strings.TrimSpace(fields[1])

                // Check if the item was already set from the command line.
                if _, exists := c.actual[name]; !exists {
                    // Is this even a valid config item?
                    config := c.Lookup(name)
                    if config == nil {
                        panic(errors.New("unknown configuration item"))
                    }

                    c.Set(name, value)
                }
            }
        }

        c.parsed = true
    }

    return
>>>>>>> 7e2c693e
}

func Parse() error {
	return configuration.Parse()
}

/*
Parsed returns true if the configuration file and command-line flags have been
parsed.
*/
func (c *ConfigoSet) Parsed() bool {
	return c.parsed && flag.Parsed()
}

/*
PrintDefaults prints to standard error the default values of all defined
command-line flags.
*/
func (c *ConfigoSet) PrintDefaults() {
	c.VisitAll(func(config *Configo) {
		format := "  -%s=%s: %s\n"
		if _, ok := config.Value.(*stringValue); ok {
			// put quotes on the value
			format = "  -%s=%q: %s\n"
		}
		fmt.Fprintf(c.out(), format, config.Name, config.DefaultValue, config.Usage)
	})
}

// out returns the io.Writer where output should be sent.  Returns os.Stderr if
// no io.Writer has been set.
func (c *ConfigoSet) out() io.Writer {
	if c.output == nil {
		return os.Stderr
	}
	return c.output
}

/*
Set sets the value of the named configuration item.
*/
func (c *ConfigoSet) Set(name, value string) error {
	config, ok := c.formal[name]
	if !ok {
		return fmt.Errorf("no such configuration item %v", name)
	}
	err := config.Value.Set(value)
	if err != nil {
		return err
	}
	if c.actual == nil {
		c.actual = make(map[string]*Configo)
	}
	c.actual[name] = config
	return nil
}

/*
Visit visits the command-line flags in lexicographical order, calling fn for
each. It visits only those flags that have been set.
*/
func (c *ConfigoSet) Visit(fn func(*Configo)) {
	for _, config := range sortConfigs(c.actual) {
		fn(config)
	}
}

// Visit visits the command-line flags in lexicographical order, calling fn
// for each.  It visits only those flags that have been set.
func Visit(fn func(*Configo)) {
	configuration.Visit(fn)
}

/*
VisitAll visits the command-line flags in lexicographical order, calling fn for
each. It visits all flags, even those not set.
*/
func (c *ConfigoSet) VisitAll(fn func(*Configo)) {
	for _, config := range sortConfigs(c.formal) {
		fn(config)
	}
}

// VisitAll visits the configuration items in lexicographical order, calling fn
// for each.  It visits all flags, even those not set.
func VisitAll(fn func(*Configo)) {
	configuration.VisitAll(fn)
}

// sortConfigs returns the configuration items as a slice in lexicographical
// sorted order.
func sortConfigs(configs map[string]*Configo) []*Configo {
	list := make(sort.StringSlice, len(configs))
	i := 0
	for _, c := range configs {
		list[i] = c.Name
		i++
	}
	list.Sort()
	result := make([]*Configo, len(list))
	for i, name := range list {
		result[i] = configs[name]
	}
	return result
}

func SetDelimiter(d string) {
	configuration.delimiter = d
}

// Lookup returns the Configo structure of the named configo, returning nil if
// none exists.
func (c *ConfigoSet) Lookup(name string) *Configo {
	return c.formal[name]
}

// Lookup returns the Configo structure of the named configuration item,
// returning nil if none exists.
func Lookup(name string) *Configo {
	return configuration.formal[name]
}<|MERGE_RESOLUTION|>--- conflicted
+++ resolved
@@ -559,7 +559,6 @@
 // configuration options are defined and before conifguration options are
 // accessed by the program.
 func (c *ConfigoSet) Parse() (err error) {
-<<<<<<< HEAD
 	// Create the config file if it does not exist.
 	if _, err = os.Stat(c.path); err != nil {
 		if !os.IsNotExist(err) {
@@ -610,65 +609,6 @@
 	})
 
 	return
-=======
-    // Start by parsing the command line with the flag package and then set the
-    // parsed values into the ConfigoSet.
-    flag.Parse()
-    flag.Visit(func(f *flag.Flag) {
-        c.Set(f.Name, f.Value.String())
-    })
-
-    // Now parse the configuration file, but first create the config file if it
-    // does not exist.  If that's the case we're all done and we can return.
-    if _, err = os.Stat(c.path); err != nil {
-        if !os.IsNotExist(err) {
-            return
-        }
-
-        c.parsed = true
-        err = c.WriteDefaultConfig(c.path)
-        return
-    }
-
-    // Parse the config file, but only set the options that didn't appear on
-    // the command line.
-    if !c.parsed {
-        var content []byte
-        content, err = ioutil.ReadFile(c.path)
-        if err != nil {
-            return
-        }
-
-        for i, line := range strings.Split(string(content), "\n") {
-            line = strings.TrimSpace(line)
-
-            if len(line) > 0 && !strings.HasPrefix(line, "#") {
-                var name, value string
-                fields := strings.SplitN(line, c.delimiter, 2)
-                if len(fields) != 2 {
-                    errors.New(fmt.Sprintf("Invalid key%svalue pair in conifiguration file %s on line %d.\n", c.delimiter, c.path, i))
-                }
-                name  = strings.TrimSpace(fields[0])
-                value = strings.TrimSpace(fields[1])
-
-                // Check if the item was already set from the command line.
-                if _, exists := c.actual[name]; !exists {
-                    // Is this even a valid config item?
-                    config := c.Lookup(name)
-                    if config == nil {
-                        panic(errors.New("unknown configuration item"))
-                    }
-
-                    c.Set(name, value)
-                }
-            }
-        }
-
-        c.parsed = true
-    }
-
-    return
->>>>>>> 7e2c693e
 }
 
 func Parse() error {
