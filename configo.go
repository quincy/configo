--- conflicted
+++ resolved
@@ -233,16 +233,9 @@
 // either in the current user's home directory, if there is a current user, or
 // in the current working directory.  The name of the config file will be the
 // standard unix naming convention "." + {ProgramName} + "rc".
-<<<<<<< HEAD
-func defaultConfigPath() string {
-	usr, err := user.Current()
-	if err != nil {
-		// TODO This function does not appear to be used.
-=======
 func DefaultConfigPath() string {
 	usr, err := user.Current()
 	if err != nil {
->>>>>>> 660960d8
 		return fmt.Sprintf(".%src", baseProgName)
 	}
 	return fmt.Sprintf("%s/.%src", usr.HomeDir, baseProgName)
@@ -339,7 +332,6 @@
 	isConfig := true
 	configuration.Var(newBoolValue(value, p), name, usage, isFlag, isConfig)
 	flag.BoolVar(p, name, value, usage)
-<<<<<<< HEAD
 }
 
 // BoolConfigVar defines a bool config item with specified name, default value, and
@@ -363,14 +355,11 @@
 	isConfig := false
 	configuration.Var(newBoolValue(value, p), name, usage, isFlag, isConfig)
 	flag.BoolVar(p, name, value, usage)
-=======
->>>>>>> 660960d8
 }
 
 // Bool defines a bool configuration option with specified name, default value,
 // and usage string.  The isFlag and isConfig parameters control whether the
 // option is valid on the command line and in the configuration file respectively.
-<<<<<<< HEAD
 //
 // This item can be specified on the command line and in the configuration
 // file.
@@ -397,18 +386,12 @@
 func (c *ConfigoSet) BoolConfig(name string, value bool, usage string) *bool {
 	p := new(bool)
 	c.BoolConfigVar(p, name, value, usage)
-=======
-func (c *ConfigoSet) Bool(name string, value bool, usage string, isFlag, isConfig bool) *bool {
-	p := new(bool)
-	c.BoolVar(p, name, value, usage, isFlag, isConfig)
->>>>>>> 660960d8
 	return p
 }
 
 // Bool defines a bool config item with specified name, default value, and
 // usage string.  The return value is the address of a bool variable that
 // stores the value of the config item.
-<<<<<<< HEAD
 //
 // This item can be specified on the command line and in the configuration
 // file.
@@ -428,10 +411,6 @@
 // stores the value of the config item.
 func BoolConfig(name string, value bool, usage string) *bool {
 	return configuration.BoolConfig(name, value, usage)
-=======
-func Bool(name string, value bool, usage string, isFlag, isConfig bool) *bool {
-	return configuration.Bool(name, value, usage, isFlag, isConfig)
->>>>>>> 660960d8
 }
 
 // -- User functions for registering Int flags
@@ -452,7 +431,6 @@
 	isConfig := false
 	c.Var(newIntValue(value, p), name, usage, isFlag, isConfig)
 	flag.IntVar(p, name, value, usage)
-<<<<<<< HEAD
 }
 
 // IntConfigVar defines an int flag with specified name, default value, and usage string.
@@ -462,8 +440,6 @@
 	isConfig := true
 	c.Var(newIntValue(value, p), name, usage, isFlag, isConfig)
 	flag.IntVar(p, name, value, usage)
-=======
->>>>>>> 660960d8
 }
 
 // IntVar defines an int flag with specified name, default value, and usage string.
@@ -473,7 +449,6 @@
 	isConfig := true
 	configuration.Var(newIntValue(value, p), name, usage, isFlag, isConfig)
 	flag.IntVar(p, name, value, usage)
-<<<<<<< HEAD
 }
 
 // IntVar defines an int flag with specified name, default value, and usage string.
@@ -492,8 +467,6 @@
 	isConfig := false
 	configuration.Var(newIntValue(value, p), name, usage, isFlag, isConfig)
 	flag.IntVar(p, name, value, usage)
-=======
->>>>>>> 660960d8
 }
 
 // Int defines an int flag with specified name, default value, and usage string.
@@ -562,10 +535,7 @@
 	isFlag := false
 	isConfig := true
 	c.Var(newInt64Value(value, p), name, usage, isFlag, isConfig)
-<<<<<<< HEAD
-=======
 	flag.Int64Var(p, name, value, usage)
->>>>>>> 660960d8
 }
 
 // Int64Var defines an int64 flag with specified name, default value, and usage string.
@@ -652,7 +622,6 @@
 	isConfig := false
 	c.Var(newUintValue(value, p), name, usage, isFlag, isConfig)
 	flag.UintVar(p, name, value, usage)
-<<<<<<< HEAD
 }
 
 // UintVar defines a uint flag with specified name, default value, and usage string.
@@ -671,8 +640,6 @@
 	isConfig := true
 	configuration.Var(newUintValue(value, p), name, usage, isFlag, isConfig)
 	flag.UintVar(p, name, value, usage)
-=======
->>>>>>> 660960d8
 }
 
 // UintVar defines a uint flag with specified name, default value, and usage string.
@@ -682,7 +649,6 @@
 	isConfig := false
 	configuration.Var(newUintValue(value, p), name, usage, isFlag, isConfig)
 	flag.UintVar(p, name, value, usage)
-<<<<<<< HEAD
 }
 
 // UintVar defines a uint flag with specified name, default value, and usage string.
@@ -692,8 +658,6 @@
 	isConfig := true
 	configuration.Var(newUintValue(value, p), name, usage, isFlag, isConfig)
 	flag.UintVar(p, name, value, usage)
-=======
->>>>>>> 660960d8
 }
 
 // Uint defines a uint flag with specified name, default value, and usage string.
@@ -762,10 +726,6 @@
 	isFlag := false
 	isConfig := true
 	c.Var(newUint64Value(value, p), name, usage, isFlag, isConfig)
-<<<<<<< HEAD
-=======
-	flag.Uint64Var(p, name, value, usage)
->>>>>>> 660960d8
 }
 
 // Uint64Var defines a uint64 flag with specified name, default value, and usage string.
@@ -784,7 +744,6 @@
 	isConfig := false
 	configuration.Var(newUint64Value(value, p), name, usage, isFlag, isConfig)
 	flag.Uint64Var(p, name, value, usage)
-<<<<<<< HEAD
 }
 
 // Uint64Var defines a uint64 flag with specified name, default value, and usage string.
@@ -802,8 +761,6 @@
 	p := new(uint64)
 	c.Uint64Var(p, name, value, usage)
 	return p
-=======
->>>>>>> 660960d8
 }
 
 // Uint64 defines a uint64 flag with specified name, default value, and usage string.
@@ -864,10 +821,6 @@
 	isFlag := false
 	isConfig := true
 	c.Var(newStringValue(value, p), name, usage, isFlag, isConfig)
-<<<<<<< HEAD
-=======
-	flag.StringVar(p, name, value, usage)
->>>>>>> 660960d8
 }
 
 // StringVar defines a string flag with specified name, default value, and usage string.
@@ -894,10 +847,6 @@
 	isFlag := false
 	isConfig := true
 	configuration.Var(newStringValue(value, p), name, usage, isFlag, isConfig)
-<<<<<<< HEAD
-=======
-	flag.StringVar(p, name, value, usage)
->>>>>>> 660960d8
 }
 
 // String defines a string flag with specified name, default value, and usage string.
@@ -966,10 +915,6 @@
 	isFlag := false
 	isConfig := true
 	c.Var(newFloat64Value(value, p), name, usage, isFlag, isConfig)
-<<<<<<< HEAD
-=======
-	flag.Float64Var(p, name, value, usage)
->>>>>>> 660960d8
 }
 
 // Float64Var defines a float64 flag with specified name, default value, and usage string.
@@ -979,7 +924,6 @@
 	isConfig := true
 	configuration.Var(newFloat64Value(value, p), name, usage, isFlag, isConfig)
 	flag.Float64Var(p, name, value, usage)
-<<<<<<< HEAD
 }
 
 // Float64Var defines a float64 flag with specified name, default value, and usage string.
@@ -1013,8 +957,6 @@
 	p := new(float64)
 	c.Float64FlagVar(p, name, value, usage)
 	return p
-=======
->>>>>>> 660960d8
 }
 
 // Float64 defines a float64 flag with specified name, default value, and usage string.
@@ -1050,7 +992,6 @@
 	isConfig := true
 	c.Var(newDurationValue(value, p), name, usage, isFlag, isConfig)
 	flag.DurationVar(p, name, value, usage)
-<<<<<<< HEAD
 }
 
 // DurationVar defines a time.Duration flag with specified name, default value, and usage string.
@@ -1077,8 +1018,6 @@
 	isConfig := true
 	configuration.Var(newDurationValue(value, p), name, usage, isFlag, isConfig)
 	flag.DurationVar(p, name, value, usage)
-=======
->>>>>>> 660960d8
 }
 
 // DurationVar defines a time.Duration flag with specified name, default value, and usage string.
@@ -1088,7 +1027,6 @@
 	isConfig := false
 	configuration.Var(newDurationValue(value, p), name, usage, isFlag, isConfig)
 	flag.DurationVar(p, name, value, usage)
-<<<<<<< HEAD
 }
 
 // DurationVar defines a time.Duration flag with specified name, default value, and usage string.
@@ -1105,8 +1043,6 @@
 	p := new(time.Duration)
 	c.DurationVar(p, name, value, usage)
 	return p
-=======
->>>>>>> 660960d8
 }
 
 // Duration defines a time.Duration flag with specified name, default value, and usage string.
@@ -1173,14 +1109,10 @@
 // TODO This function does not appear to be used.
 func Var(value flag.Value, name string, usage string, isFlag, isConfig bool) {
 	configuration.Var(value, name, usage, isFlag, isConfig)
-<<<<<<< HEAD
 
 	if isFlag {
 		flag.Var(value, name, usage)
 	}
-=======
-	flag.Var(value, name, usage)
->>>>>>> 660960d8
 }
 
 // NArg is the number of arguments remaining after flags have been processed.
@@ -1199,7 +1131,6 @@
 // configuration options are defined and before conifguration options are
 // accessed by the program.
 func (c *ConfigoSet) Parse() (err error) {
-<<<<<<< HEAD
 	// Start by parsing the command line with the flag package and then set the
 	// parsed values into the ConfigoSet.
 	flag.Parse()
@@ -1209,9 +1140,6 @@
 
 	// Now parse the configuration file, but first create the config file if it
 	// does not exist.  If that's the case we're all done and we can return.
-=======
-	// Create the config file if it does not exist.
->>>>>>> 660960d8
 	if _, err = os.Stat(c.path); err != nil {
 		if !os.IsNotExist(err) {
 			return
@@ -1219,19 +1147,11 @@
 
 		c.parsed = true
 		err = c.WriteDefaultConfig(c.path)
-<<<<<<< HEAD
 		return
 	}
 
 	// Parse the config file, but only set the options that didn't appear on
 	// the command line.
-=======
-		if err != nil {
-			return
-		}
-	}
-
->>>>>>> 660960d8
 	if !c.parsed {
 		var content []byte
 		content, err = ioutil.ReadFile(c.path)
@@ -1251,7 +1171,6 @@
 				name = strings.TrimSpace(fields[0])
 				value = strings.TrimSpace(fields[1])
 
-<<<<<<< HEAD
 				// Check if the item was already set from the command line.
 				if _, exists := c.actual[name]; !exists {
 					// Is this even a valid config item?
@@ -1262,28 +1181,12 @@
 
 					c.Set(name, value)
 				}
-=======
-				config := c.Lookup(name)
-				if config == nil {
-					panic(errors.New("unknown configuration item"))
-				}
-
-				c.Set(name, value)
->>>>>>> 660960d8
 			}
 		}
 
 		c.parsed = true
 	}
 
-<<<<<<< HEAD
-=======
-	flag.Parse()
-	flag.Visit(func(f *flag.Flag) {
-		c.Set(f.Name, f.Value.String())
-	})
-
->>>>>>> 660960d8
 	return
 }
 
